<<<<<<< HEAD
# EntityX - A fast, type-safe C++ Entity Component System 

[![Build Status](https://travis-ci.org/alecthomas/entityx.png)](https://travis-ci.org/alecthomas/entityx)

Entity Component Systems (ECS) are a form of decomposition that completely decouples entity logic and data from the entity "objects" themselves. The [Evolve your Hierarchy](http://cowboyprogramming.com/2007/01/05/evolve-your-heirachy/) article provides a solid overview of EC systems and why you should use them.

EntityX is an EC system that uses C++11 features to provide type-safe component management, event delivery, etc. It was built during the creation of a 2D space shooter.

## Contact

EntityX now has a mailing list! Send a mail to [entityx@librelist.com](mailto:entityx@librelist.com) to subscribe. Instructions will follow.

You can also contact me directly via [email](mailto:alec@swapoff.org) or [Twitter](https://twitter.com/alecthomas).


## Recent Notable Changes

- 2013-10-29 - The 'no-boost' branch now exists to remove boost as a dependency for builds not using python.
- 2013-08-21 - Remove dependency on `boost::signal` and switch to embedded [Simple::Signal](http://timj.testbit.eu/2013/cpp11-signal-system-performance/).
- 2013-08-18 - Destroying an entity invalidates all other references
- 2013-08-17 - Python scripting, and a more robust build system

See the [ChangeLog](https://github.com/alecthomas/entityx/blob/master/CHANGES.md) for details.

## Overview

In EntityX data associated with an entity is called a `entityx::Component`. `Systems` encapsulate logic and can use as many component types as necessary. An `entityx::EventManager` allows systems to interact without being tightly coupled. Finally, a `Manager` object ties all of the systems together for convenience.

As an example, a physics system might need *position* and *mass* data, while a collision system might only need *position* - the data would be logically separated into two components, but usable by any system. The physics system might emit *collision* events whenever two entities collide.

## Tutorial

Following is some skeleton code that implements `Position` and `Direction` components, a `MovementSystem` using these data components, and a `CollisionSystem` that emits `Collision` events when two entities collide.

To start with, add the following line to your source file:

```c++
#include "entityx/entityx.h"
```

### Entities

An `entityx::Entity` is a convenience class wrapping an opaque `uint64_t` value allocated by the `entityx::EntityManager`. Each entity has a set of components associated with it that can be added, queried or retrieved directly.

Creating an entity is as simple as:

```c++
entityx::ptr<entityx::EventManager> events(new entityx::EventManager());
entityx::ptr<entityx::EntityManager> entities(new entityx::EntityManager(event));

entityx::Entity entity = entities->create();
```

And destroying an entity is done with:

```c++
entity.destroy();
```

#### Implementation details

- Each `entityx::Entity` is a convenience class wrapping an `entityx::Entity::Id`.
- An `entityx::Entity` handle can be invalidated with `invalidate()`. This does not affect the underlying entity.
- When an entity is destroyed the manager adds its ID to a free list and invalidates the `entityx::Entity` handle.
- When an entity is created IDs are recycled from the free list before allocating new ones.
- An `entityx::Entity` ID contains an index and a version. When an entity is destroyed, the version associated with the index is incremented, invalidating all previous entities referencing the previous ID.
- EntityX uses a reference counting smart pointer`entityx::ptr<T>` to manage object lifetimes. As a general rule, passing a pointer to any EntityX method will convert to a smart pointer and take ownership. To maintain your own reference to the pointer you will need to wrap it in `entityx::ptr<T>`.

### Components (entity data)

The general idea with the EntityX interpretation of ECS is to have as little functionality in components as possible. All logic should be contained in Systems.

To that end Components are typically [POD types](http://en.wikipedia.org/wiki/Plain_Old_Data_Structures) consisting of self-contained sets of related data. Implementations are [curiously recurring template pattern](http://en.wikipedia.org/wiki/Curiously_recurring_template_pattern) (CRTP) subclasses of `entityx::Component<T>`.

#### Creating components

As an example, position and direction information might be represented as:

```c++
struct Position : entityx::Component<Position> {
  Position(float x = 0.0f, float y = 0.0f) : x(x), y(y) {}

  float x, y;
};

struct Direction : entityx::Component<Direction> {
  Direction(float x = 0.0f, float y = 0.0f) : x(x), y(y) {}

  float x, y;
};
```

#### Assigning components to entities

To associate a component with a previously created entity call ``entityx::Entity::assign<C>()`` with the component type, and any component constructor arguments:

```c++
// Assign a Position with x=1.0f and y=2.0f to "entity"
entity.assign<Position>(1.0f, 2.0f);
```

You can also assign existing instances of components:

```c++
entityx::ptr<Position> position = new Position(1.0f, 2.0f);
entity.assign(position);
```

#### Querying entities and their components

To query all entities with a set of components assigned, use ``entityx::EntityManager::entities_with_components()``. This method will return only those entities that have *all* of the specified components associated with them, assigning each component pointer to the corresponding component instance:

```c++
for (auto entity : entities->entities_with_components<Position, Direction>()) {
  entityx::ptr<Position> position = entity.component<Position>();
  entityx::ptr<Direction> direction = entity.component<Direction>();

  // Do things with entity, position and direction.
}
```

To retrieve a component associated with an entity use ``entityx::Entity::component<C>()``:

```c++
entityx::ptr<Position> position = entity.component<Position>();
if (position) {
  // Do stuff with position
}
```

#### Component dependencies

In the case where a component has dependencies on other components, a helper class exists that will automatically create these dependencies.

eg. The following will also add `Position` and `Direction` components when a `Physics` component is added to an entity.

```c++
#include "entityx/deps/Dependency.h"

system_manager->add<entityx::deps::Depdendency<Physics, Position, Direction>>();
```

#### Implementation notes

- Components must provide a no-argument constructor.
- The default implementation can handle up to 64 components in total. This can be extended by changing the `entityx::EntityManager::MAX_COMPONENTS` constant.

### Systems (implementing behavior)

Systems implement behavior using one or more components. Implementations are subclasses of `System<T>` and *must* implement the `update()` method, as shown below.

A basic movement system might be implemented with something like the following:

```c++
struct MovementSystem : public System<MovementSystem> {
  void update(entityx::ptr<entityx::EntityManager> es, entityx::ptr<entityx::EventManager> events, double dt) override {
    for (auto entity : es->entities_with_components<Position, Direction>()) {
      entityx::ptr<Position> position = entity.component<Position>();
      entityx::ptr<Direction> direction = entity.component<Direction>();

      position->x += direction->x * dt;
      position->y += direction->y * dt;
    }
  }
};
```

### Events (communicating between systems)

Events are objects emitted by systems, typically when some condition is met. Listeners subscribe to an event type and will receive a callback for each event object emitted. An ``entityx::EventManager`` coordinates subscription and delivery of events between subscribers and emitters. Typically subscribers will be other systems, but need not be.
Events are not part of the original ECS pattern, but they are an efficient alternative to component flags for sending infrequent data.

As an example, we might want to implement a very basic collision system using our ``Position`` data from above.

#### Creating event types

First, we define the event type, which for our example is simply the two entities that collided:

```c++
struct Collision : public Event<Collision> {
  Collision(entityx::Entity left, entityx::Entity right) : left(left), right(right) {}

  entityx::Entity left, right;
};
```

#### Emitting events

Next we implement our collision system, which emits ``Collision`` objects via an ``entityx::EventManager`` instance whenever two entities collide.

```c++
class CollisionSystem : public System<CollisionSystem> {
 public:
  void update(entityx::ptr<entityx::EntityManager> es, entityx::ptr<entityx::EventManager> events, double dt) override {
    entityx::ptr<Position> left_position, right_position;
    for (auto left_entity : es->entities_with_components<Position>(left_position)) {
      for (auto right_entity : es->entities_with_components<Position>(right_position)) {
        if (collide(left_position, right_position)) {
          events->emit<Collision>(left_entity, right_entity);
        }
      }
    }
  }
};
```

#### Subscribing to events

Objects interested in receiving collision information can subscribe to ``Collision`` events by first subclassing the CRTP class ``Receiver<T>``:

```c++
struct DebugSystem : public System<DebugSystem>, Receiver<DebugSystem> {
  void configure(entityx::ptr<entityx::EventManager> event_manager) {
    event_manager->subscribe<Collision>(*this);
  }

  void update(ptr<entityx::EntityManager> entities, ptr<entityx::EventManager> events, double dt) {}

  void receive(const Collision &collision) {
    LOG(DEBUG) << "entities collided: " << collision.left << " and " << collision.right << endl;
  }
};
```

#### Builtin events

Several events are emitted by EntityX itself:

- `EntityCreatedEvent` - emitted when a new entityx::Entity has been created.
  - `entityx::Entity entity` - Newly created entityx::Entity.
- `EntityDestroyedEvent` - emitted when an entityx::Entity is *about to be* destroyed.
  - `entityx::Entity entity` - entityx::Entity about to be destroyed.
- `ComponentAddedEvent<T>` - emitted when a new component is added to an entity.
  - `entityx::Entity entity` - entityx::Entity that component was added to.
  - `entityx::ptr<T> component` - The component added.
- `ComponentRemovedEvent<T>` - emitted when a component is removed from an entity.
  - `entityx::Entity entity` - entityx::Entity that component was removed from.
  - `entityx::ptr<T> component` - The component removed.

#### Implementation notes

- There can be more than one subscriber for an event; each one will be called.
- Event objects are destroyed after delivery, so references should not be retained.
- A single class can receive any number of types of events by implementing a ``receive(const EventType &)`` method for each event type.
- Any class implementing `Receiver` can receive events, but typical usage is to make `System`s also be `Receiver`s.

### Manager (tying it all together)

Managing systems, components and entities can be streamlined by subclassing `Manager`. It is not necessary, but it provides callbacks for configuring systems, initializing entities, and so on.

To use it, subclass `Manager` and implement `configure()`, `initialize()` and `update()`:

```c++
class GameManager : public Manager {
 protected:
  void configure() {
    system_manager->add<DebugSystem>();
    system_manager->add<MovementSystem>();
    system_manager->add<CollisionSystem>();
    system_manager->configure();
  }

  void initialize() {
    // Create some entities in random locations heading in random directions
    for (int i = 0; i < 100; ++i) {
      entityx::Entity entity = entity_manager->create();
      entity.assign<Position>(rand() % 100, rand() % 100);
      entity.assign<Direction>((rand() % 10) - 5, (rand() % 10) - 5);
    }
  }

  void update(double dt) {
    system_manager->update<MovementSystem>(dt);
    system_manager->update<CollisionSystem>(dt);
  }
};
```

## Installation

EntityX has the following build and runtime requirements:

- A C++ compiler that supports a basic set of C++11 features (ie. Clang >= 3.1, GCC >= 4.7, and maybe (untested) VC++ with the [Nov 2012 CTP](http://www.microsoft.com/en-us/download/details.aspx?id=35515)).
- [CMake](http://cmake.org/)

### C++11 compiler and library support

C++11 support is quite...raw. To make life more interesting, C++ support really means two things: language features supported by the compiler, and library features.

### Installing on OSX Mountain Lion

On OSX you must use Clang as the GCC version is practically prehistoric.

EntityX can build against libstdc++ (GCC with no C++11 library support) or libc++ (Clang with C++11 library support), though you will need to ensure that Boost is built with the same standard library.

I use Homebrew, and the following works for me:

For libstdc++:

```bash
cmake -DENTITYX_BUILD_SHARED=0 -DENTITYX_BUILD_TESTING=1 -DENTITYX_USE_CPP11_STDLIB=0 ..
```

For libc++ (with C++11 support):

```bash
cmake -DENTITYX_BUILD_SHARED=0 -DENTITYX_BUILD_TESTING=1 -DENTITYX_USE_CPP11_STDLIB=1 ..
```

### Installing on Ubuntu 12.04

On Ubuntu LTS (12.04, Precise) you will need to add some PPAs to get either clang-3.1 or gcc-4.7. Respective versions prior to these do not work.

For gcc-4.7:

```bash
sudo add-apt-repository -y ppa:ubuntu-toolchain-r/test
sudo apt-get update -qq
sudo apt-get install gcc-4.7 g++4.7
CC=gcc-4.7 CXX=g++4.7 cmake ...
```

For clang-3.1 (or 3.2 or 3.3):

```bash
sudo apt-add-repository ppa:h-rayflood/llvm
sudo apt-get update -qq
sudo apt-get install clang-3.1
CC=clang-3.1 CXX=clang++3.1 cmake ...
```

### Options

Once these dependencies are installed you should be able to build and install EntityX as below. The following options can be passed to cmake to modify how EntityX is built:

- `-DENTITYX_BUILD_PYTHON=1` - Build Python scripting integration.
- `-DENTITYX_BUILD_TESTING=1` - Build tests (run with `make test`).
- `-DENTITYX_RUN_BENCHMARKS=1` - In conjunction with `-DENTITYX_BUILD_TESTING=1`, also build benchmarks.
- `-DENTITYX_USE_CPP11_STDLIB=1` - For Clang, specify whether to use `-stdlib=libc++`.
- `-DENTITYX_MAX_COMPONENTS=64` - Override the maximum number of components that can be assigned to each entity.
- `-DENTITYX_BUILD_SHARED=1` - Whether to build shared libraries (defaults to 1).
- `-DENTITYX_BUILD_TESTING=0` - Whether to build tests (defaults to 0). Run with "make && make test".

Once you have selected your flags, build and install with:

```sh
mkdir build
cd build
cmake <flags> ..
make
make install
```

EntityX has currently only been tested on Mac OSX (Lion and Mountain Lion), and Linux Debian 12.04. Reports and patches for builds on other platforms are welcome.
=======
# EntityX - A fast, type-safe C++ Entity Component System

[![Build Status](https://travis-ci.org/alecthomas/entityx.png)](https://travis-ci.org/alecthomas/entityx)

Entity Component Systems (ECS) are a form of decomposition that completely decouples entity logic and data from the entity "objects" themselves. The [Evolve your Hierarchy](http://cowboyprogramming.com/2007/01/05/evolve-your-heirachy/) article provides a solid overview of EC systems and why you should use them.

EntityX is an EC system that uses C++11 features to provide type-safe component management, event delivery, etc. It was built during the creation of a 2D space shooter.

## Contact

EntityX now has a mailing list! Send a mail to [entityx@librelist.com](mailto:entityx@librelist.com) to subscribe. Instructions will follow.

You can also contact me directly via [email](mailto:alec@swapoff.org) or [Twitter](https://twitter.com/alecthomas).


## Recent Notable Changes

- 2013-08-21 - Remove dependency on `boost::signal` and switch to embedded [Simple::Signal](http://timj.testbit.eu/2013/cpp11-signal-system-performance/).
- 2013-08-18 - Destroying an entity invalidates all other references
- 2013-08-17 - Python scripting, and a more robust build system

See the [ChangeLog](https://github.com/alecthomas/entityx/blob/master/CHANGES.md) for details.

## Overview

In EntityX data associated with an entity is called a `entityx::Component`. `Systems` encapsulate logic and can use as many component types as necessary. An `entityx::EventManager` allows systems to interact without being tightly coupled. Finally, a `Manager` object ties all of the systems together for convenience.

As an example, a physics system might need *position* and *mass* data, while a collision system might only need *position* - the data would be logically separated into two components, but usable by any system. The physics system might emit *collision* events whenever two entities collide.

## Tutorial

Following is some skeleton code that implements `Position` and `Direction` components, a `MovementSystem` using these data components, and a `CollisionSystem` that emits `Collision` events when two entities collide.

To start with, add the following line to your source file:

```c++
#include "entityx/entityx.h"
```

### Entities

An `entityx::Entity` is a convenience class wrapping an opaque `uint64_t` value allocated by the `entityx::EntityManager`. Each entity has a set of components associated with it that can be added, queried or retrieved directly.

Creating an entity is as simple as:

```c++
entityx::ptr<entityx::EventManager> events(new entityx::EventManager());
entityx::ptr<entityx::EntityManager> entities(new entityx::EntityManager(event));

entityx::Entity entity = entities->create();
```

And destroying an entity is done with:

```c++
entity.destroy();
```

#### Implementation details

- Each `entityx::Entity` is a convenience class wrapping an `entityx::Entity::Id`.
- An `entityx::Entity` handle can be invalidated with `invalidate()`. This does not affect the underlying entity.
- When an entity is destroyed the manager adds its ID to a free list and invalidates the `entityx::Entity` handle.
- When an entity is created IDs are recycled from the free list before allocating new ones.
- An `entityx::Entity` ID contains an index and a version. When an entity is destroyed, the version associated with the index is incremented, invalidating all previous entities referencing the previous ID.
- EntityX uses a reference counting smart pointer`entityx::ptr<T>` to manage object lifetimes. As a general rule, passing a pointer to any EntityX method will convert to a smart pointer and take ownership. To maintain your own reference to the pointer you will need to wrap it in `entityx::ptr<T>`.

### Components (entity data)

The general idea with the EntityX interpretation of ECS is to have as little functionality in components as possible. All logic should be contained in Systems.

To that end Components are typically [POD types](http://en.wikipedia.org/wiki/Plain_Old_Data_Structures) consisting of self-contained sets of related data. Implementations are [curiously recurring template pattern](http://en.wikipedia.org/wiki/Curiously_recurring_template_pattern) (CRTP) subclasses of `entityx::Component<T>`.

#### Creating components

As an example, position and direction information might be represented as:

```c++
struct Position : entityx::Component<Position> {
  Position(float x = 0.0f, float y = 0.0f) : x(x), y(y) {}

  float x, y;
};

struct Direction : entityx::Component<Direction> {
  Direction(float x = 0.0f, float y = 0.0f) : x(x), y(y) {}

  float x, y;
};
```

#### Assigning components to entities

To associate a component with a previously created entity call ``entityx::Entity::assign<C>()`` with the component type, and any component constructor arguments:

```c++
// Assign a Position with x=1.0f and y=2.0f to "entity"
entity.assign<Position>(1.0f, 2.0f);
```

You can also assign existing instances of components:

```c++
entityx::ptr<Position> position = new Position(1.0f, 2.0f);
entity.assign(position);
```

#### Querying entities and their components

To query all entities with a set of components assigned, use ``entityx::EntityManager::entities_with_components()``. This method will return only those entities that have *all* of the specified components associated with them, assigning each component pointer to the corresponding component instance:

```c++
for (auto entity : entities->entities_with_components<Position, Direction>()) {
  entityx::ptr<Position> position = entity.component<Position>();
  entityx::ptr<Direction> direction = entity.component<Direction>();

  // Do things with entity, position and direction.
}
```

To retrieve a component associated with an entity use ``entityx::Entity::component<C>()``:

```c++
entityx::ptr<Position> position = entity.component<Position>();
if (position) {
  // Do stuff with position
}
```

#### Component dependencies

In the case where a component has dependencies on other components, a helper class exists that will automatically create these dependencies.

eg. The following will also add `Position` and `Direction` components when a `Physics` component is added to an entity.

```c++
#include "entityx/deps/Dependencies.h"

system_manager->add<entityx::deps::Depdendency<Physics, Position, Direction>>();
```

#### Implementation notes

- Components must provide a no-argument constructor.
- The default implementation can handle up to 64 components in total. This can be extended by changing the `entityx::EntityManager::MAX_COMPONENTS` constant.

### Systems (implementing behavior)

Systems implement behavior using one or more components. Implementations are subclasses of `System<T>` and *must* implement the `update()` method, as shown below.

A basic movement system might be implemented with something like the following:

```c++
struct MovementSystem : public System<MovementSystem> {
  void update(entityx::ptr<entityx::EntityManager> es, entityx::ptr<entityx::EventManager> events, double dt) override {
    for (auto entity : es->entities_with_components<Position, Direction>()) {
      entityx::ptr<Position> position = entity.component<Position>();
      entityx::ptr<Direction> direction = entity.component<Direction>();

      position->x += direction->x * dt;
      position->y += direction->y * dt;
    }
  }
};
```

### Events (communicating between systems)

Events are objects emitted by systems, typically when some condition is met. Listeners subscribe to an event type and will receive a callback for each event object emitted. An ``entityx::EventManager`` coordinates subscription and delivery of events between subscribers and emitters. Typically subscribers will be other systems, but need not be.
Events are not part of the original ECS pattern, but they are an efficient alternative to component flags for sending infrequent data.

As an example, we might want to implement a very basic collision system using our ``Position`` data from above.

#### Creating event types

First, we define the event type, which for our example is simply the two entities that collided:

```c++
struct Collision : public Event<Collision> {
  Collision(entityx::Entity left, entityx::Entity right) : left(left), right(right) {}

  entityx::Entity left, right;
};
```

#### Emitting events

Next we implement our collision system, which emits ``Collision`` objects via an ``entityx::EventManager`` instance whenever two entities collide.

```c++
class CollisionSystem : public System<CollisionSystem> {
 public:
  void update(entityx::ptr<entityx::EntityManager> es, entityx::ptr<entityx::EventManager> events, double dt) override {
    entityx::ptr<Position> left_position, right_position;
    for (auto left_entity : es->entities_with_components<Position>(left_position)) {
      for (auto right_entity : es->entities_with_components<Position>(right_position)) {
        if (collide(left_position, right_position)) {
          events->emit<Collision>(left_entity, right_entity);
        }
      }
    }
  }
};
```

#### Subscribing to events

Objects interested in receiving collision information can subscribe to ``Collision`` events by first subclassing the CRTP class ``Receiver<T>``:

```c++
struct DebugSystem : public System<DebugSystem>, Receiver<DebugSystem> {
  void configure(entityx::ptr<entityx::EventManager> event_manager) {
    event_manager->subscribe<Collision>(*this);
  }

  void update(ptr<entityx::EntityManager> entities, ptr<entityx::EventManager> events, double dt) {}

  void receive(const Collision &collision) {
    LOG(DEBUG) << "entities collided: " << collision.left << " and " << collision.right << endl;
  }
};
```

#### Builtin events

Several events are emitted by EntityX itself:

- `EntityCreatedEvent` - emitted when a new entityx::Entity has been created.
  - `entityx::Entity entity` - Newly created entityx::Entity.
- `EntityDestroyedEvent` - emitted when an entityx::Entity is *about to be* destroyed.
  - `entityx::Entity entity` - entityx::Entity about to be destroyed.
- `ComponentAddedEvent<T>` - emitted when a new component is added to an entity.
  - `entityx::Entity entity` - entityx::Entity that component was added to.
  - `entityx::ptr<T> component` - The component added.
- `ComponentRemovedEvent<T>` - emitted when a component is removed from an entity.
  - `entityx::Entity entity` - entityx::Entity that component was removed from.
  - `entityx::ptr<T> component` - The component removed.

#### Implementation notes

- There can be more than one subscriber for an event; each one will be called.
- Event objects are destroyed after delivery, so references should not be retained.
- A single class can receive any number of types of events by implementing a ``receive(const EventType &)`` method for each event type.
- Any class implementing `Receiver` can receive events, but typical usage is to make `System`s also be `Receiver`s.

### Manager (tying it all together)

Managing systems, components and entities can be streamlined by subclassing `Manager`. It is not necessary, but it provides callbacks for configuring systems, initializing entities, and so on.

To use it, subclass `Manager` and implement `configure()`, `initialize()` and `update()`:

```c++
class GameManager : public Manager {
 protected:
  void configure() {
    system_manager->add<DebugSystem>();
    system_manager->add<MovementSystem>();
    system_manager->add<CollisionSystem>();
    system_manager->configure();
  }

  void initialize() {
    // Create some entities in random locations heading in random directions
    for (int i = 0; i < 100; ++i) {
      entityx::Entity entity = entity_manager->create();
      entity.assign<Position>(rand() % 100, rand() % 100);
      entity.assign<Direction>((rand() % 10) - 5, (rand() % 10) - 5);
    }
  }

  void update(double dt) {
    system_manager->update<MovementSystem>(dt);
    system_manager->update<CollisionSystem>(dt);
  }
};
```

## Installation

EntityX has the following build and runtime requirements:

- A C++ compiler that supports a basic set of C++11 features (ie. Clang >= 3.1, GCC >= 4.7, and maybe (untested) VC++ with the [Nov 2012 CTP](http://www.microsoft.com/en-us/download/details.aspx?id=35515)).
- [CMake](http://cmake.org/)
- [Boost](http://boost.org) `1.48.0` (headers only unless using boost::python).

### C++11 compiler and library support

C++11 support is quite...raw. To make life more interesting, C++ support really means two things: language features supported by the compiler, and library features.

### Installing on OSX Mountain Lion

On OSX you must use Clang as the GCC version is practically prehistoric.

EntityX can build against libstdc++ (GCC with no C++11 library support) or libc++ (Clang with C++11 library support), though you will need to ensure that Boost is built with the same standard library.

I use Homebrew, and the following works for me:

For libstdc++:

```bash
brew install boost
cmake -DENTITYX_BUILD_SHARED=0 -DENTITYX_BUILD_TESTING=1 -DENTITYX_USE_STD_SHARED_PTR=1 -DENTITYX_USE_CPP11_STDLIB=0 ..
```

For libc++ (with C++11 support):

```bash
brew install boost --with-c++11
cmake -DENTITYX_BUILD_SHARED=0 -DENTITYX_BUILD_TESTING=1 -DENTITYX_USE_STD_SHARED_PTR=1 -DENTITYX_USE_CPP11_STDLIB=1 ..
```

### Installing on Ubuntu 12.04

On Ubuntu LTS (12.04, Precise) you will need to add some PPAs to get either clang-3.1 or gcc-4.7. Respective versions prior to these do not work.

For gcc-4.7:

```bash
sudo add-apt-repository -y ppa:ubuntu-toolchain-r/test
sudo apt-get update -qq
sudo apt-get install gcc-4.7 g++4.7
CC=gcc-4.7 CXX=g++4.7 cmake ...
```

For clang-3.1 (or 3.2 or 3.3):

```bash
sudo apt-add-repository ppa:h-rayflood/llvm
sudo apt-get update -qq
sudo apt-get install clang-3.1
CC=clang-3.1 CXX=clang++3.1 cmake ...
```

### Options

Once these dependencies are installed you should be able to build and install EntityX as below. The following options can be passed to cmake to modify how EntityX is built:

- `-DENTITYX_BUILD_PYTHON=1` - Build Python scripting integration.
- `-DENTITYX_BUILD_TESTING=1` - Build tests (run with `make test`).
- `-DENTITYX_RUN_BENCHMARKS=1` - In conjunction with `-DENTITYX_BUILD_TESTING=1`, also build benchmarks.
- `-DENTITYX_USE_CPP11_STDLIB=1` - For Clang, specify whether to use `-stdlib=libc++`.
- `-DENTITYX_USE_STD_SHARED_PTR=1` - Use `std::shared_ptr<T>` (and friends) rather than the Boost equivalents. This does not eliminate the need for Boost, but is useful if the rest of your application uses `std::shared_ptr<T>`.
- `-DENTITYX_MAX_COMPONENTS=64` - Override the maximum number of components that can be assigned to each entity.
- `-DENTITYX_BUILD_SHARED=1` - Whether to build shared libraries (defaults to 1).
- `-DENTITYX_BUILD_TESTING=0` - Whether to build tests (defaults to 0). Run with "make && make test".

For a production build, you'll typically only need the `-DENTITYX_USE_STD_SHARED_PTR=1` flag, if any.

Once you have selected your flags, build and install with:

```sh
mkdir build
cd build
cmake <flags> ..
make
make install
```

EntityX has currently only been tested on Mac OSX (Lion and Mountain Lion), and Linux Debian 12.04. Reports and patches for builds on other platforms are welcome.
>>>>>>> fa929627
<|MERGE_RESOLUTION|>--- conflicted
+++ resolved
@@ -1,4 +1,3 @@
-<<<<<<< HEAD
 # EntityX - A fast, type-safe C++ Entity Component System 
 
 [![Build Status](https://travis-ci.org/alecthomas/entityx.png)](https://travis-ci.org/alecthomas/entityx)
@@ -16,7 +15,7 @@
 
 ## Recent Notable Changes
 
-- 2013-10-29 - The 'no-boost' branch now exists to remove boost as a dependency for builds not using python.
+- 2013-10-29 - Boost has been removed as a primary dependency for builds not using python.
 - 2013-08-21 - Remove dependency on `boost::signal` and switch to embedded [Simple::Signal](http://timj.testbit.eu/2013/cpp11-signal-system-performance/).
 - 2013-08-18 - Destroying an entity invalidates all other references
 - 2013-08-17 - Python scripting, and a more robust build system
@@ -136,7 +135,7 @@
 eg. The following will also add `Position` and `Direction` components when a `Physics` component is added to an entity.
 
 ```c++
-#include "entityx/deps/Dependency.h"
+#include "entityx/deps/Dependencies.h"
 
 system_manager->add<entityx::deps::Depdendency<Physics, Position, Direction>>();
 ```
@@ -352,365 +351,4 @@
 make install
 ```
 
-EntityX has currently only been tested on Mac OSX (Lion and Mountain Lion), and Linux Debian 12.04. Reports and patches for builds on other platforms are welcome.
-=======
-# EntityX - A fast, type-safe C++ Entity Component System
-
-[![Build Status](https://travis-ci.org/alecthomas/entityx.png)](https://travis-ci.org/alecthomas/entityx)
-
-Entity Component Systems (ECS) are a form of decomposition that completely decouples entity logic and data from the entity "objects" themselves. The [Evolve your Hierarchy](http://cowboyprogramming.com/2007/01/05/evolve-your-heirachy/) article provides a solid overview of EC systems and why you should use them.
-
-EntityX is an EC system that uses C++11 features to provide type-safe component management, event delivery, etc. It was built during the creation of a 2D space shooter.
-
-## Contact
-
-EntityX now has a mailing list! Send a mail to [entityx@librelist.com](mailto:entityx@librelist.com) to subscribe. Instructions will follow.
-
-You can also contact me directly via [email](mailto:alec@swapoff.org) or [Twitter](https://twitter.com/alecthomas).
-
-
-## Recent Notable Changes
-
-- 2013-08-21 - Remove dependency on `boost::signal` and switch to embedded [Simple::Signal](http://timj.testbit.eu/2013/cpp11-signal-system-performance/).
-- 2013-08-18 - Destroying an entity invalidates all other references
-- 2013-08-17 - Python scripting, and a more robust build system
-
-See the [ChangeLog](https://github.com/alecthomas/entityx/blob/master/CHANGES.md) for details.
-
-## Overview
-
-In EntityX data associated with an entity is called a `entityx::Component`. `Systems` encapsulate logic and can use as many component types as necessary. An `entityx::EventManager` allows systems to interact without being tightly coupled. Finally, a `Manager` object ties all of the systems together for convenience.
-
-As an example, a physics system might need *position* and *mass* data, while a collision system might only need *position* - the data would be logically separated into two components, but usable by any system. The physics system might emit *collision* events whenever two entities collide.
-
-## Tutorial
-
-Following is some skeleton code that implements `Position` and `Direction` components, a `MovementSystem` using these data components, and a `CollisionSystem` that emits `Collision` events when two entities collide.
-
-To start with, add the following line to your source file:
-
-```c++
-#include "entityx/entityx.h"
-```
-
-### Entities
-
-An `entityx::Entity` is a convenience class wrapping an opaque `uint64_t` value allocated by the `entityx::EntityManager`. Each entity has a set of components associated with it that can be added, queried or retrieved directly.
-
-Creating an entity is as simple as:
-
-```c++
-entityx::ptr<entityx::EventManager> events(new entityx::EventManager());
-entityx::ptr<entityx::EntityManager> entities(new entityx::EntityManager(event));
-
-entityx::Entity entity = entities->create();
-```
-
-And destroying an entity is done with:
-
-```c++
-entity.destroy();
-```
-
-#### Implementation details
-
-- Each `entityx::Entity` is a convenience class wrapping an `entityx::Entity::Id`.
-- An `entityx::Entity` handle can be invalidated with `invalidate()`. This does not affect the underlying entity.
-- When an entity is destroyed the manager adds its ID to a free list and invalidates the `entityx::Entity` handle.
-- When an entity is created IDs are recycled from the free list before allocating new ones.
-- An `entityx::Entity` ID contains an index and a version. When an entity is destroyed, the version associated with the index is incremented, invalidating all previous entities referencing the previous ID.
-- EntityX uses a reference counting smart pointer`entityx::ptr<T>` to manage object lifetimes. As a general rule, passing a pointer to any EntityX method will convert to a smart pointer and take ownership. To maintain your own reference to the pointer you will need to wrap it in `entityx::ptr<T>`.
-
-### Components (entity data)
-
-The general idea with the EntityX interpretation of ECS is to have as little functionality in components as possible. All logic should be contained in Systems.
-
-To that end Components are typically [POD types](http://en.wikipedia.org/wiki/Plain_Old_Data_Structures) consisting of self-contained sets of related data. Implementations are [curiously recurring template pattern](http://en.wikipedia.org/wiki/Curiously_recurring_template_pattern) (CRTP) subclasses of `entityx::Component<T>`.
-
-#### Creating components
-
-As an example, position and direction information might be represented as:
-
-```c++
-struct Position : entityx::Component<Position> {
-  Position(float x = 0.0f, float y = 0.0f) : x(x), y(y) {}
-
-  float x, y;
-};
-
-struct Direction : entityx::Component<Direction> {
-  Direction(float x = 0.0f, float y = 0.0f) : x(x), y(y) {}
-
-  float x, y;
-};
-```
-
-#### Assigning components to entities
-
-To associate a component with a previously created entity call ``entityx::Entity::assign<C>()`` with the component type, and any component constructor arguments:
-
-```c++
-// Assign a Position with x=1.0f and y=2.0f to "entity"
-entity.assign<Position>(1.0f, 2.0f);
-```
-
-You can also assign existing instances of components:
-
-```c++
-entityx::ptr<Position> position = new Position(1.0f, 2.0f);
-entity.assign(position);
-```
-
-#### Querying entities and their components
-
-To query all entities with a set of components assigned, use ``entityx::EntityManager::entities_with_components()``. This method will return only those entities that have *all* of the specified components associated with them, assigning each component pointer to the corresponding component instance:
-
-```c++
-for (auto entity : entities->entities_with_components<Position, Direction>()) {
-  entityx::ptr<Position> position = entity.component<Position>();
-  entityx::ptr<Direction> direction = entity.component<Direction>();
-
-  // Do things with entity, position and direction.
-}
-```
-
-To retrieve a component associated with an entity use ``entityx::Entity::component<C>()``:
-
-```c++
-entityx::ptr<Position> position = entity.component<Position>();
-if (position) {
-  // Do stuff with position
-}
-```
-
-#### Component dependencies
-
-In the case where a component has dependencies on other components, a helper class exists that will automatically create these dependencies.
-
-eg. The following will also add `Position` and `Direction` components when a `Physics` component is added to an entity.
-
-```c++
-#include "entityx/deps/Dependencies.h"
-
-system_manager->add<entityx::deps::Depdendency<Physics, Position, Direction>>();
-```
-
-#### Implementation notes
-
-- Components must provide a no-argument constructor.
-- The default implementation can handle up to 64 components in total. This can be extended by changing the `entityx::EntityManager::MAX_COMPONENTS` constant.
-
-### Systems (implementing behavior)
-
-Systems implement behavior using one or more components. Implementations are subclasses of `System<T>` and *must* implement the `update()` method, as shown below.
-
-A basic movement system might be implemented with something like the following:
-
-```c++
-struct MovementSystem : public System<MovementSystem> {
-  void update(entityx::ptr<entityx::EntityManager> es, entityx::ptr<entityx::EventManager> events, double dt) override {
-    for (auto entity : es->entities_with_components<Position, Direction>()) {
-      entityx::ptr<Position> position = entity.component<Position>();
-      entityx::ptr<Direction> direction = entity.component<Direction>();
-
-      position->x += direction->x * dt;
-      position->y += direction->y * dt;
-    }
-  }
-};
-```
-
-### Events (communicating between systems)
-
-Events are objects emitted by systems, typically when some condition is met. Listeners subscribe to an event type and will receive a callback for each event object emitted. An ``entityx::EventManager`` coordinates subscription and delivery of events between subscribers and emitters. Typically subscribers will be other systems, but need not be.
-Events are not part of the original ECS pattern, but they are an efficient alternative to component flags for sending infrequent data.
-
-As an example, we might want to implement a very basic collision system using our ``Position`` data from above.
-
-#### Creating event types
-
-First, we define the event type, which for our example is simply the two entities that collided:
-
-```c++
-struct Collision : public Event<Collision> {
-  Collision(entityx::Entity left, entityx::Entity right) : left(left), right(right) {}
-
-  entityx::Entity left, right;
-};
-```
-
-#### Emitting events
-
-Next we implement our collision system, which emits ``Collision`` objects via an ``entityx::EventManager`` instance whenever two entities collide.
-
-```c++
-class CollisionSystem : public System<CollisionSystem> {
- public:
-  void update(entityx::ptr<entityx::EntityManager> es, entityx::ptr<entityx::EventManager> events, double dt) override {
-    entityx::ptr<Position> left_position, right_position;
-    for (auto left_entity : es->entities_with_components<Position>(left_position)) {
-      for (auto right_entity : es->entities_with_components<Position>(right_position)) {
-        if (collide(left_position, right_position)) {
-          events->emit<Collision>(left_entity, right_entity);
-        }
-      }
-    }
-  }
-};
-```
-
-#### Subscribing to events
-
-Objects interested in receiving collision information can subscribe to ``Collision`` events by first subclassing the CRTP class ``Receiver<T>``:
-
-```c++
-struct DebugSystem : public System<DebugSystem>, Receiver<DebugSystem> {
-  void configure(entityx::ptr<entityx::EventManager> event_manager) {
-    event_manager->subscribe<Collision>(*this);
-  }
-
-  void update(ptr<entityx::EntityManager> entities, ptr<entityx::EventManager> events, double dt) {}
-
-  void receive(const Collision &collision) {
-    LOG(DEBUG) << "entities collided: " << collision.left << " and " << collision.right << endl;
-  }
-};
-```
-
-#### Builtin events
-
-Several events are emitted by EntityX itself:
-
-- `EntityCreatedEvent` - emitted when a new entityx::Entity has been created.
-  - `entityx::Entity entity` - Newly created entityx::Entity.
-- `EntityDestroyedEvent` - emitted when an entityx::Entity is *about to be* destroyed.
-  - `entityx::Entity entity` - entityx::Entity about to be destroyed.
-- `ComponentAddedEvent<T>` - emitted when a new component is added to an entity.
-  - `entityx::Entity entity` - entityx::Entity that component was added to.
-  - `entityx::ptr<T> component` - The component added.
-- `ComponentRemovedEvent<T>` - emitted when a component is removed from an entity.
-  - `entityx::Entity entity` - entityx::Entity that component was removed from.
-  - `entityx::ptr<T> component` - The component removed.
-
-#### Implementation notes
-
-- There can be more than one subscriber for an event; each one will be called.
-- Event objects are destroyed after delivery, so references should not be retained.
-- A single class can receive any number of types of events by implementing a ``receive(const EventType &)`` method for each event type.
-- Any class implementing `Receiver` can receive events, but typical usage is to make `System`s also be `Receiver`s.
-
-### Manager (tying it all together)
-
-Managing systems, components and entities can be streamlined by subclassing `Manager`. It is not necessary, but it provides callbacks for configuring systems, initializing entities, and so on.
-
-To use it, subclass `Manager` and implement `configure()`, `initialize()` and `update()`:
-
-```c++
-class GameManager : public Manager {
- protected:
-  void configure() {
-    system_manager->add<DebugSystem>();
-    system_manager->add<MovementSystem>();
-    system_manager->add<CollisionSystem>();
-    system_manager->configure();
-  }
-
-  void initialize() {
-    // Create some entities in random locations heading in random directions
-    for (int i = 0; i < 100; ++i) {
-      entityx::Entity entity = entity_manager->create();
-      entity.assign<Position>(rand() % 100, rand() % 100);
-      entity.assign<Direction>((rand() % 10) - 5, (rand() % 10) - 5);
-    }
-  }
-
-  void update(double dt) {
-    system_manager->update<MovementSystem>(dt);
-    system_manager->update<CollisionSystem>(dt);
-  }
-};
-```
-
-## Installation
-
-EntityX has the following build and runtime requirements:
-
-- A C++ compiler that supports a basic set of C++11 features (ie. Clang >= 3.1, GCC >= 4.7, and maybe (untested) VC++ with the [Nov 2012 CTP](http://www.microsoft.com/en-us/download/details.aspx?id=35515)).
-- [CMake](http://cmake.org/)
-- [Boost](http://boost.org) `1.48.0` (headers only unless using boost::python).
-
-### C++11 compiler and library support
-
-C++11 support is quite...raw. To make life more interesting, C++ support really means two things: language features supported by the compiler, and library features.
-
-### Installing on OSX Mountain Lion
-
-On OSX you must use Clang as the GCC version is practically prehistoric.
-
-EntityX can build against libstdc++ (GCC with no C++11 library support) or libc++ (Clang with C++11 library support), though you will need to ensure that Boost is built with the same standard library.
-
-I use Homebrew, and the following works for me:
-
-For libstdc++:
-
-```bash
-brew install boost
-cmake -DENTITYX_BUILD_SHARED=0 -DENTITYX_BUILD_TESTING=1 -DENTITYX_USE_STD_SHARED_PTR=1 -DENTITYX_USE_CPP11_STDLIB=0 ..
-```
-
-For libc++ (with C++11 support):
-
-```bash
-brew install boost --with-c++11
-cmake -DENTITYX_BUILD_SHARED=0 -DENTITYX_BUILD_TESTING=1 -DENTITYX_USE_STD_SHARED_PTR=1 -DENTITYX_USE_CPP11_STDLIB=1 ..
-```
-
-### Installing on Ubuntu 12.04
-
-On Ubuntu LTS (12.04, Precise) you will need to add some PPAs to get either clang-3.1 or gcc-4.7. Respective versions prior to these do not work.
-
-For gcc-4.7:
-
-```bash
-sudo add-apt-repository -y ppa:ubuntu-toolchain-r/test
-sudo apt-get update -qq
-sudo apt-get install gcc-4.7 g++4.7
-CC=gcc-4.7 CXX=g++4.7 cmake ...
-```
-
-For clang-3.1 (or 3.2 or 3.3):
-
-```bash
-sudo apt-add-repository ppa:h-rayflood/llvm
-sudo apt-get update -qq
-sudo apt-get install clang-3.1
-CC=clang-3.1 CXX=clang++3.1 cmake ...
-```
-
-### Options
-
-Once these dependencies are installed you should be able to build and install EntityX as below. The following options can be passed to cmake to modify how EntityX is built:
-
-- `-DENTITYX_BUILD_PYTHON=1` - Build Python scripting integration.
-- `-DENTITYX_BUILD_TESTING=1` - Build tests (run with `make test`).
-- `-DENTITYX_RUN_BENCHMARKS=1` - In conjunction with `-DENTITYX_BUILD_TESTING=1`, also build benchmarks.
-- `-DENTITYX_USE_CPP11_STDLIB=1` - For Clang, specify whether to use `-stdlib=libc++`.
-- `-DENTITYX_USE_STD_SHARED_PTR=1` - Use `std::shared_ptr<T>` (and friends) rather than the Boost equivalents. This does not eliminate the need for Boost, but is useful if the rest of your application uses `std::shared_ptr<T>`.
-- `-DENTITYX_MAX_COMPONENTS=64` - Override the maximum number of components that can be assigned to each entity.
-- `-DENTITYX_BUILD_SHARED=1` - Whether to build shared libraries (defaults to 1).
-- `-DENTITYX_BUILD_TESTING=0` - Whether to build tests (defaults to 0). Run with "make && make test".
-
-For a production build, you'll typically only need the `-DENTITYX_USE_STD_SHARED_PTR=1` flag, if any.
-
-Once you have selected your flags, build and install with:
-
-```sh
-mkdir build
-cd build
-cmake <flags> ..
-make
-make install
-```
-
-EntityX has currently only been tested on Mac OSX (Lion and Mountain Lion), and Linux Debian 12.04. Reports and patches for builds on other platforms are welcome.
->>>>>>> fa929627
+EntityX has currently only been tested on Mac OSX (Lion and Mountain Lion), and Linux Debian 12.04. Reports and patches for builds on other platforms are welcome.